--- conflicted
+++ resolved
@@ -9,15 +9,10 @@
 episodes = 1000
 steps = 20
 
-<<<<<<< HEAD
-task_name = "AC_1to5"
-task_conditions = "0_100_AC_05"
-=======
 # task_name = "expert_data_gen"
 # task_conditions = "trail"
 task_name = "TASK_NAME"
 task_conditions = "TASK_CONDITIONS"
->>>>>>> 571ae0f7
 
 work_dir = (
     f"./output/ocp/{agent_type.lower()}_benchmark/"
