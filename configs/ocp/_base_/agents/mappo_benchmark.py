from configs.ocp._base_.params_benchmark import (  # noqa: F401
    ALLOW_POLAR,
    BACKBONE_PATH,
    BACKBONE_RADIUS,
    CAM_TYPE_NUM,
    FREEZE_BACKBONE,
    MANUAL,
    PAN_RANGE,
    PAN_SEC_NUM,
    TILT_RANGE,
    TILT_SEC_NUM,
)
from configs.runtime import DEVICE

agent_cfg = dict(
    multi_agent=True,
    is_off_policy=False,
    agent=dict(
        type="OCPMultiAgentPPO",
        actor_cfg=dict(
            type="PointNet2Actor",
            device=DEVICE,
            hidden_dim=128,
            cam_types=CAM_TYPE_NUM,
            comm_attn_head_num=4,
            neigh_out_dim=64,
            min_radius=BACKBONE_RADIUS,
        ),
        critic_cfg=dict(
            type="PointNet2Critic",
            device=DEVICE,
            hidden_dim=128,
            cam_types=CAM_TYPE_NUM,
            attn_head_num=4,
            env_out_dim=64,
            min_radius=BACKBONE_RADIUS,
        ),
<<<<<<< HEAD
        gradient_accumulation_batchsize=10,
=======
        gradient_accumulation_batchsize=25,
>>>>>>> 571ae0f7
        device=DEVICE,
        gamma=0.95,
        actor_lr=1e-5,
        critic_lr=1e-4,
        update_step=5,
        advantage_param=0.95,
        clip_epsilon=0.1,
        entropy_loss_coef=0.01,
        pan_section_num=PAN_SEC_NUM,
        tilt_section_num=TILT_SEC_NUM,
        pan_range=PAN_RANGE,
        tilt_range=TILT_RANGE,
        allow_polar=ALLOW_POLAR,
        cam_types=CAM_TYPE_NUM,
        mixed_reward=True,
        manual=MANUAL,
        backbone_path=BACKBONE_PATH,
        freeze_backbone=FREEZE_BACKBONE,
        # load_from=(
        #     "output/ocp/AGENT_NAME_benchmark/"
        #     "TASK_NAME/"
        #     "WORKING_DIR/"
        #     "models/episode_EPISODE.pth"
        # ),
    ),
)<|MERGE_RESOLUTION|>--- conflicted
+++ resolved
@@ -35,11 +35,7 @@
             env_out_dim=64,
             min_radius=BACKBONE_RADIUS,
         ),
-<<<<<<< HEAD
-        gradient_accumulation_batchsize=10,
-=======
         gradient_accumulation_batchsize=25,
->>>>>>> 571ae0f7
         device=DEVICE,
         gamma=0.95,
         actor_lr=1e-5,
